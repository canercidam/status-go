.PHONY: statusgo all test xgo clean help
.PHONY: statusgo-android statusgo-ios

include ./static/tools/mk/lint.mk

GOBIN = build/bin
GO ?= latest
networkid ?= 

# This is a code for automatic help generator.
# It supports ANSI colors and categories.
# To add new item into help output, simply add comments
# starting with '##'. To add category, use @category.
GREEN  := $(shell tput -Txterm setaf 2)
WHITE  := $(shell tput -Txterm setaf 7)
YELLOW := $(shell tput -Txterm setaf 3)
RESET  := $(shell tput -Txterm sgr0)
HELP_FUN = \
		   %help; \
		   while(<>) { push @{$$help{$$2 // 'options'}}, [$$1, $$3] if /^([a-zA-Z\-]+)\s*:.*\#\#(?:@([a-zA-Z\-]+))?\s(.*)$$/ }; \
		   print "Usage: make [target]\n\n"; \
		   for (sort keys %help) { \
			   print "${WHITE}$$_:${RESET}\n"; \
			   for (@{$$help{$$_}}) { \
				   $$sep = " " x (32 - length $$_->[0]); \
				   print "  ${YELLOW}$$_->[0]${RESET}$$sep${GREEN}$$_->[1]${RESET}\n"; \
			   }; \
			   print "\n"; \
		   }

help: ##@other Show this help
	@perl -e '$(HELP_FUN)' $(MAKEFILE_LIST)

# Main targets

UNIT_TEST_PACKAGES := $(shell go list ./...  | grep -v /vendor | grep -v /e2e | grep -v /cmd)

statusgo: ##@build Build status-go as statusd server
	build/env.sh go build -i -o $(GOBIN)/statusd -v $(shell build/testnet-flags.sh) ./cmd/statusd
	@echo "\nCompilation done.\nRun \"build/bin/statusd help\" to view available commands."

statusgo-cross: statusgo-android statusgo-ios
	@echo "Full cross compilation done."
	@ls -ld $(GOBIN)/statusgo-*

statusgo-android: xgo ##@cross-compile Build status-go for Android
	build/env.sh $(GOBIN)/xgo --image farazdagi/xgo --go=$(GO) -out statusgo --dest=$(GOBIN) --targets=android-16/aar -v $(shell build/testnet-flags.sh) ./cmd/statusd
	@echo "Android cross compilation done."

statusgo-ios: xgo	##@cross-compile Build status-go for iOS
	build/env.sh $(GOBIN)/xgo --image farazdagi/xgo --go=$(GO) -out statusgo --dest=$(GOBIN) --targets=ios-9.3/framework -v $(shell build/testnet-flags.sh) ./cmd/statusd
	@echo "iOS framework cross compilation done."

statusgo-ios-simulator: xgo	##@cross-compile Build status-go for iOS Simulator
	@build/env.sh docker pull farazdagi/xgo-ios-simulator
	build/env.sh $(GOBIN)/xgo --image farazdagi/xgo-ios-simulator --go=$(GO) -out statusgo --dest=$(GOBIN) --targets=ios-9.3/framework -v $(shell build/testnet-flags.sh) ./cmd/statusd
	@echo "iOS framework cross compilation done."

xgo:
	build/env.sh docker pull farazdagi/xgo
	build/env.sh go get github.com/karalabe/xgo

statusgo-mainnet:
	build/env.sh go build -i -o $(GOBIN)/statusgo -v $(shell build/mainnet-flags.sh) ./cmd/statusd
	@echo "status go compilation done (mainnet)."
	@echo "Run \"build/bin/statusgo\" to view available commands"

statusgo-android-mainnet: xgo
	build/env.sh $(GOBIN)/xgo --image farazdagi/xgo --go=$(GO) -out statusgo --dest=$(GOBIN) --targets=android-16/aar -v $(shell build/mainnet-flags.sh) ./cmd/statusd
	@echo "Android cross compilation done (mainnet)."

statusgo-ios-mainnet: xgo
	build/env.sh $(GOBIN)/xgo --image farazdagi/xgo --go=$(GO) -out statusgo --dest=$(GOBIN) --targets=ios-9.3/framework -v $(shell build/mainnet-flags.sh) ./cmd/statusd
	@echo "iOS framework cross compilation done (mainnet)."

statusgo-ios-simulator-mainnet: xgo
	build/env.sh $(GOBIN)/xgo --image farazdagi/xgo-ios-simulator --go=$(GO) -out statusgo --dest=$(GOBIN) --targets=ios-9.3/framework -v $(shell build/mainnet-flags.sh) ./cmd/statusd
	@echo "iOS framework cross compilation done (mainnet)."

generate: ##@other Regenerate assets and other auto-generated stuff
	cp ./node_modules/web3/dist/web3.js ./static/scripts/web3.js
	build/env.sh go generate ./static
	rm ./static/scripts/web3.js


mock-install: ##@other Install mocking tools
	go get -u github.com/golang/mock/mockgen

mock: ##@other Regenerate mocks
	mockgen -source=geth/common/types.go -destination=geth/common/types_mock.go -package=common
	mockgen -source=geth/common/notification.go -destination=geth/common/notification_mock.go -package=common -imports fcm=github.com/NaySoftware/go-fcm
	mockgen -source=geth/notification/fcm/client.go -destination=geth/notification/fcm/client_mock.go -package=fcm -imports fcm=github.com/NaySoftware/go-fcm

test: test-unit-coverage ##@tests Run basic, short tests during development

test-unit: ##@tests Run unit and integration tests
	build/env.sh go test $(UNIT_TEST_PACKAGES)

test-unit-coverage: ##@tests Run unit and integration tests with coverage
	build/env.sh go test -coverpkg= $(UNIT_TEST_PACKAGES)

test-e2e: ##@tests Run e2e tests
	# order: reliability then alphabetical
<<<<<<< HEAD
	# build/env.sh go test -timeout 5m ./e2e/accounts/...
	# build/env.sh go test -timeout 5m ./e2e/api/...
	# build/env.sh go test -timeout 5m ./e2e/node/...
	# build/env.sh go test -timeout 15m ./e2e/jail/...
	# build/env.sh go test -timeout 20m ./e2e/rpc/...
	build/env.sh go test -timeout 20m -v ./e2e/whisper/...
	# build/env.sh go test -timeout 10m ./e2e/transactions/...
	# build/env.sh go test -timeout 10m ./cmd/statusd

ci: mock-install mock test-coverage test-e2e ##@tests Run all tests in CI
=======
	# TODO(tiabc): make a single command out of them adding `-p 1` flag.
	build/env.sh go test -timeout 5m ./e2e/accounts/... -network=$(networkid)
	build/env.sh go test -timeout 5m ./e2e/api/... -network=$(networkid)
	build/env.sh go test -timeout 5m ./e2e/node/... -network=$(networkid)
	build/env.sh go test -timeout 15m ./e2e/jail/... -network=$(networkid)
	build/env.sh go test -timeout 20m ./e2e/rpc/... -network=$(networkid)
	build/env.sh go test -timeout 20m ./e2e/whisper/... -network=$(networkid)
	build/env.sh go test -timeout 10m ./e2e/transactions/... -network=$(networkid)
	build/env.sh go test -timeout 40m ./cmd/statusd -network=$(networkid)

ci: lint mock-install mock test-unit test-e2e ##@tests Run all linters and tests at once
>>>>>>> 987cdd62

clean: ##@other Cleanup
	rm -fr build/bin/*
	rm coverage.out coverage-all.out coverage.html<|MERGE_RESOLUTION|>--- conflicted
+++ resolved
@@ -5,7 +5,7 @@
 
 GOBIN = build/bin
 GO ?= latest
-networkid ?= 
+networkid ?=
 
 # This is a code for automatic help generator.
 # It supports ANSI colors and categories.
@@ -101,18 +101,6 @@
 
 test-e2e: ##@tests Run e2e tests
 	# order: reliability then alphabetical
-<<<<<<< HEAD
-	# build/env.sh go test -timeout 5m ./e2e/accounts/...
-	# build/env.sh go test -timeout 5m ./e2e/api/...
-	# build/env.sh go test -timeout 5m ./e2e/node/...
-	# build/env.sh go test -timeout 15m ./e2e/jail/...
-	# build/env.sh go test -timeout 20m ./e2e/rpc/...
-	build/env.sh go test -timeout 20m -v ./e2e/whisper/...
-	# build/env.sh go test -timeout 10m ./e2e/transactions/...
-	# build/env.sh go test -timeout 10m ./cmd/statusd
-
-ci: mock-install mock test-coverage test-e2e ##@tests Run all tests in CI
-=======
 	# TODO(tiabc): make a single command out of them adding `-p 1` flag.
 	build/env.sh go test -timeout 5m ./e2e/accounts/... -network=$(networkid)
 	build/env.sh go test -timeout 5m ./e2e/api/... -network=$(networkid)
@@ -124,7 +112,6 @@
 	build/env.sh go test -timeout 40m ./cmd/statusd -network=$(networkid)
 
 ci: lint mock-install mock test-unit test-e2e ##@tests Run all linters and tests at once
->>>>>>> 987cdd62
 
 clean: ##@other Cleanup
 	rm -fr build/bin/*
