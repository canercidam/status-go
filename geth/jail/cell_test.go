package jail

import (
	"net/http"
	"net/http/httptest"
	"testing"
	"time"

	"github.com/robertkrimen/otto"
	"github.com/stretchr/testify/suite"
)

func TestCellTestSuite(t *testing.T) {
	suite.Run(t, new(CellTestSuite))
}

type CellTestSuite struct {
	suite.Suite
	cell *Cell
}

func (s *CellTestSuite) SetupTest() {
	s.cell = NewCell("testCell1")
}

func (s *CellTestSuite) TearDownTest() {
	s.cell.Stop()
}

func (s *CellTestSuite) TestCellRegisteredHandlers() {
	_, err := s.cell.Run(`setTimeout(function(){}, 100)`)
	s.NoError(err)

	_, err = s.cell.Run(`fetch`)
	s.NoError(err)
}

// TestJailLoopRace tests multiple setTimeout callbacks,
// supposed to be run with '-race' flag.
func (s *CellTestSuite) TestCellLoopRace() {
	cell := s.cell
	items := make(chan struct{})

	err := cell.Set("__captureResponse", func() otto.Value {
		items <- struct{}{}
		return otto.UndefinedValue()
	})
	s.NoError(err)

	_, err = cell.Run(`
		function callRunner(){
			return setTimeout(function(){
				__captureResponse();
			}, 200);
		}
	`)
	s.NoError(err)

	for i := 0; i < 100; i++ {
		_, err = cell.Call("callRunner", nil)
		s.NoError(err)
	}

	for i := 0; i < 100; i++ {
		select {
		case <-items:
		case <-time.After(400 * time.Millisecond):
			s.Fail("test timed out")
		}
	}
}

<<<<<<< HEAD
=======
func (s *CellTestSuite) TestJailFetchPromise() {
	body := `{"key": "value"}`
	server := httptest.NewServer(http.HandlerFunc(func(w http.ResponseWriter, r *http.Request) {
		w.Header().Add("Content-Type", "application/json")
		w.Write([]byte(body)) //nolint: errcheck
	}))
	defer server.Close()

	require := s.Require()

	cell, err := s.jail.NewCell(testChatID)
	require.NoError(err)
	require.NotNil(cell)
	defer cell.Stop()

	dataCh := make(chan otto.Value, 1)
	errCh := make(chan otto.Value, 1)

	err = cell.Set("__captureSuccess", func(res otto.Value) { dataCh <- res })
	require.NoError(err)
	err = cell.Set("__captureError", func(res otto.Value) { errCh <- res })
	require.NoError(err)

	// run JS code for fetching valid URL
	_, err = cell.Run(`fetch('` + server.URL + `').then(function(r) {
		return r.text()
	}).then(function(data) {
		__captureSuccess(data)
	}).catch(function (e) {
		__captureError(e)
	})`)
	require.NoError(err)

	select {
	case data := <-dataCh:
		require.True(data.IsString())
		require.Equal(body, data.String())
	case err := <-errCh:
		require.Fail("request failed", err)
	case <-time.After(1 * time.Second):
		require.Fail("test timed out")
	}
}

func (s *CellTestSuite) TestJailFetchCatch() {
	require := s.Require()

	cell, err := s.jail.NewCell(testChatID)
	require.NoError(err)
	require.NotNil(cell)
	defer cell.Stop()

	dataCh := make(chan otto.Value, 1)
	errCh := make(chan otto.Value, 1)

	err = cell.Set("__captureSuccess", func(res otto.Value) { dataCh <- res })
	require.NoError(err)
	err = cell.Set("__captureError", func(res otto.Value) { errCh <- res })
	require.NoError(err)

	// run JS code for fetching invalid URL
	_, err = cell.Run(`fetch('http://👽/nonexistent').then(function(r) {
		return r.text()
	}).then(function(data) {
		__captureSuccess(data)
	}).catch(function (e) {
		__captureError(e)
	})`)
	require.NoError(err)

	select {
	case data := <-dataCh:
		require.Fail("request should have failed, but returned", data)
	case e := <-errCh:
		require.True(e.IsObject())
		name, err := e.Object().Get("name")
		require.NoError(err)
		require.Equal("Error", name.String())
		_, err = e.Object().Get("message")
		require.NoError(err)
	case <-time.After(3 * time.Second):
		require.Fail("test timed out")
	}
}

>>>>>>> e911666b
// TestJailFetchRace tests multiple fetch callbacks,
// supposed to be run with '-race' flag.
func (s *CellTestSuite) TestCellFetchRace() {
	body := `{"key": "value"}`
	server := httptest.NewServer(http.HandlerFunc(func(w http.ResponseWriter, r *http.Request) {
		w.Header().Add("Content-Type", "application/json")
		w.Write([]byte(body)) //nolint: errcheck
	}))
	defer server.Close()

	cell := s.cell
	dataCh := make(chan otto.Value, 1)
	errCh := make(chan otto.Value, 1)

	var err error

	err = cell.Set("__captureSuccess", func(res otto.Value) { dataCh <- res })
	s.NoError(err)
	err = cell.Set("__captureError", func(res otto.Value) { errCh <- res })
	s.NoError(err)

	// run JS code for fetching valid URL
	_, err = cell.Run(`fetch('` + server.URL + `').then(function(r) {
		return r.text()
	}).then(function(data) {
		__captureSuccess(data)
	}).catch(function (e) {
		__captureError(e)
	})`)
	s.NoError(err)

	// run JS code for fetching invalid URL
	_, err = cell.Run(`fetch('http://👽/nonexistent').then(function(r) {
		return r.text()
	}).then(function(data) {
		__captureSuccess(data)
	}).catch(function (e) {
		__captureError(e)
	})`)
	s.NoError(err)

	for i := 0; i < 2; i++ {
		select {
		case data := <-dataCh:
			s.Equal(body, data.String())
		case e := <-errCh:
			name, err := e.Object().Get("name")
			s.NoError(err)
			s.Equal("Error", name.String())
			_, err = e.Object().Get("message")
<<<<<<< HEAD
			s.NoError(err)
		case <-time.After(1 * time.Second):
			s.Fail("test timed out")
=======
			require.NoError(err)
		case <-time.After(3 * time.Second):
			require.Fail("test timed out")
>>>>>>> e911666b
			return
		}
	}
}

// TestCellLoopCancel tests that cell.Stop() really cancels event
// loop and pending tasks.
func (s *CellTestSuite) TestCellLoopCancel() {
	cell := s.cell

	var err error
	var count int
<<<<<<< HEAD

	err = cell.Set("__captureResponse", func() otto.Value {
=======
	err = cell.Set("__captureResponse", func(val string) otto.Value { //nolint: unparam
>>>>>>> e911666b
		count++
		return otto.UndefinedValue()
	})
	s.NoError(err)

	_, err = cell.Run(`
		function callRunner(delay){
			return setTimeout(function(){
				__captureResponse();
			}, delay);
		}
	`)
	s.NoError(err)

	// Run 5 timeout tasks to be executed in: 1, 2, 3, 4 and 5 secs
	for i := 1; i <= 5; i++ {
		_, err = cell.Call("callRunner", nil, i*1000)
		s.NoError(err)
	}

	// Wait 1.5 second (so only one task executed) so far
	// and stop the cell (event loop should die)
	time.Sleep(1500 * time.Millisecond)
	err = cell.Stop()
	s.NoError(err)

	// check that only 1 task has increased counter
	s.Equal(1, count)

	// wait 2 seconds more (so at least two more tasks would
	// have been executed if event loop is still running)
	<-time.After(2 * time.Second)

	// check that counter hasn't increased
	s.Equal(1, count)
}

func (s *CellTestSuite) TestCellCallAsync() {
	// Don't use buffered channel as it's supposed to be an async call.
	datac := make(chan string)

	err := s.cell.Set("testCallAsync", func(call otto.FunctionCall) otto.Value {
		datac <- call.Argument(0).String()
		return otto.UndefinedValue()
	})
	s.NoError(err)

	fn, err := s.cell.Get("testCallAsync")
	s.NoError(err)

	s.cell.CallAsync(fn, "success")
	s.Equal("success", <-datac)
}

func (s *CellTestSuite) TestCellCallStopMultipleTimes() {
	s.NotPanics(func() {
		err := s.cell.Stop()
		s.NoError(err)
		err = s.cell.Stop()
		s.NoError(err)
	})
}<|MERGE_RESOLUTION|>--- conflicted
+++ resolved
@@ -7,6 +7,7 @@
 	"time"
 
 	"github.com/robertkrimen/otto"
+	"github.com/stretchr/testify/require"
 	"github.com/stretchr/testify/suite"
 )
 
@@ -70,94 +71,6 @@
 	}
 }
 
-<<<<<<< HEAD
-=======
-func (s *CellTestSuite) TestJailFetchPromise() {
-	body := `{"key": "value"}`
-	server := httptest.NewServer(http.HandlerFunc(func(w http.ResponseWriter, r *http.Request) {
-		w.Header().Add("Content-Type", "application/json")
-		w.Write([]byte(body)) //nolint: errcheck
-	}))
-	defer server.Close()
-
-	require := s.Require()
-
-	cell, err := s.jail.NewCell(testChatID)
-	require.NoError(err)
-	require.NotNil(cell)
-	defer cell.Stop()
-
-	dataCh := make(chan otto.Value, 1)
-	errCh := make(chan otto.Value, 1)
-
-	err = cell.Set("__captureSuccess", func(res otto.Value) { dataCh <- res })
-	require.NoError(err)
-	err = cell.Set("__captureError", func(res otto.Value) { errCh <- res })
-	require.NoError(err)
-
-	// run JS code for fetching valid URL
-	_, err = cell.Run(`fetch('` + server.URL + `').then(function(r) {
-		return r.text()
-	}).then(function(data) {
-		__captureSuccess(data)
-	}).catch(function (e) {
-		__captureError(e)
-	})`)
-	require.NoError(err)
-
-	select {
-	case data := <-dataCh:
-		require.True(data.IsString())
-		require.Equal(body, data.String())
-	case err := <-errCh:
-		require.Fail("request failed", err)
-	case <-time.After(1 * time.Second):
-		require.Fail("test timed out")
-	}
-}
-
-func (s *CellTestSuite) TestJailFetchCatch() {
-	require := s.Require()
-
-	cell, err := s.jail.NewCell(testChatID)
-	require.NoError(err)
-	require.NotNil(cell)
-	defer cell.Stop()
-
-	dataCh := make(chan otto.Value, 1)
-	errCh := make(chan otto.Value, 1)
-
-	err = cell.Set("__captureSuccess", func(res otto.Value) { dataCh <- res })
-	require.NoError(err)
-	err = cell.Set("__captureError", func(res otto.Value) { errCh <- res })
-	require.NoError(err)
-
-	// run JS code for fetching invalid URL
-	_, err = cell.Run(`fetch('http://👽/nonexistent').then(function(r) {
-		return r.text()
-	}).then(function(data) {
-		__captureSuccess(data)
-	}).catch(function (e) {
-		__captureError(e)
-	})`)
-	require.NoError(err)
-
-	select {
-	case data := <-dataCh:
-		require.Fail("request should have failed, but returned", data)
-	case e := <-errCh:
-		require.True(e.IsObject())
-		name, err := e.Object().Get("name")
-		require.NoError(err)
-		require.Equal("Error", name.String())
-		_, err = e.Object().Get("message")
-		require.NoError(err)
-	case <-time.After(3 * time.Second):
-		require.Fail("test timed out")
-	}
-}
-
->>>>>>> e911666b
 // TestJailFetchRace tests multiple fetch callbacks,
 // supposed to be run with '-race' flag.
 func (s *CellTestSuite) TestCellFetchRace() {
@@ -208,15 +121,9 @@
 			s.NoError(err)
 			s.Equal("Error", name.String())
 			_, err = e.Object().Get("message")
-<<<<<<< HEAD
-			s.NoError(err)
-		case <-time.After(1 * time.Second):
-			s.Fail("test timed out")
-=======
 			require.NoError(err)
-		case <-time.After(3 * time.Second):
+		case <-time.After(5 * time.Second):
 			require.Fail("test timed out")
->>>>>>> e911666b
 			return
 		}
 	}
@@ -229,12 +136,8 @@
 
 	var err error
 	var count int
-<<<<<<< HEAD
-
-	err = cell.Set("__captureResponse", func() otto.Value {
-=======
-	err = cell.Set("__captureResponse", func(val string) otto.Value { //nolint: unparam
->>>>>>> e911666b
+
+	err = cell.Set("__captureResponse", func(call otto.FunctionCall) otto.Value {
 		count++
 		return otto.UndefinedValue()
 	})
