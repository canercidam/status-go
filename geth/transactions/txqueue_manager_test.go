--- conflicted
+++ resolved
@@ -131,19 +131,10 @@
 	s.setupTransactionPoolAPI(tx, config, account, &nonce, &gas, nil)
 
 	txQueueManager := NewManager(s.nodeManagerMock, s.accountManagerMock)
-
-	txQueueManager.Start()
-	defer txQueueManager.Stop()
-
-<<<<<<< HEAD
-	err := txQueueManager.QueueTransaction(tx)
-	s.NoError(err)
-=======
-	tx := common.CreateTransaction(context.Background(), common.SendTxArgs{
-		From: common.FromAddress(TestConfig.Account1.Address),
-		To:   common.ToAddress(TestConfig.Account2.Address),
-	})
->>>>>>> 653da5bc
+	txQueueManager.completionTimeout = time.Second
+
+	txQueueManager.Start()
+	defer txQueueManager.Stop()
 
 	s.NoError(txQueueManager.QueueTransaction(tx))
 	w := make(chan struct{})
@@ -185,21 +176,13 @@
 	s.setupTransactionPoolAPI(tx, config, account, &nonce, &gas, nil)
 
 	txQueueManager := NewManager(s.nodeManagerMock, s.accountManagerMock)
-	txQueueManager.DisableNotificactions()
-	txQueueManager.Start()
-	defer txQueueManager.Stop()
-
-<<<<<<< HEAD
+	txQueueManager.completionTimeout = time.Second
+	txQueueManager.DisableNotificactions()
+	txQueueManager.Start()
+	defer txQueueManager.Stop()
+
 	err := txQueueManager.QueueTransaction(tx)
 	s.NoError(err)
-=======
-	tx := common.CreateTransaction(context.Background(), common.SendTxArgs{
-		From: common.FromAddress(TestConfig.Account1.Address),
-		To:   common.ToAddress(TestConfig.Account2.Address),
-	})
-
-	s.NoError(txQueueManager.QueueTransaction(tx))
->>>>>>> 653da5bc
 
 	var (
 		wg           sync.WaitGroup
