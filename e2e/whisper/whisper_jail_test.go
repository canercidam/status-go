package whisper

import (
	"testing"
	"time"

	"github.com/ethereum/go-ethereum/crypto"
	whisper "github.com/ethereum/go-ethereum/whisper/whisperv5"
	"github.com/status-im/status-go/e2e"
	"github.com/status-im/status-go/geth/common"
	"github.com/status-im/status-go/static"
	. "github.com/status-im/status-go/testing"
	"github.com/stretchr/testify/suite"
)

const (
	//nolint: unused, varcheck
	whisperMessage1 = `test message 1 (K1 -> K2, signed+encrypted, from us)`
	whisperMessage2 = `test message 3 (K1 -> "", signed broadcast)`
	whisperMessage3 = `test message 4 ("" -> "", anon broadcast)`
	whisperMessage4 = `test message 5 ("" -> K1, encrypted anon broadcast)`
	whisperMessage5 = `test message 6 (K2 -> K1, signed+encrypted, to us)`
)

var (
	baseStatusJSCode = string(static.MustAsset("testdata/jail/status.js"))
)

func TestWhisperJailTestSuite(t *testing.T) {
	suite.Run(t, new(WhisperJailTestSuite))
}

type WhisperJailTestSuite struct {
	e2e.BackendTestSuite

	Timeout    time.Duration
	WhisperAPI *whisper.PublicWhisperAPI
	Jail       common.JailManager
}

func (s *WhisperJailTestSuite) StartTestBackend(opts ...e2e.TestNodeOption) {
	s.BackendTestSuite.StartTestBackend(opts...)

	s.Timeout = time.Minute * 5
	s.WhisperAPI = whisper.NewPublicWhisperAPI(s.WhisperService())
	s.Jail = s.Backend.JailManager()
	s.NotNil(s.Jail)
<<<<<<< HEAD
	s.Jail.SetBaseJS(baseStatusJSCode)
=======

	s.Jail.BaseJS(baseStatusJSCode)
>>>>>>> cb5ccb52
}

func (s *WhisperJailTestSuite) AddKeyPair(address, password string) (string, error) {
	accountManager := s.Backend.AccountManager()

	_, accountKey, err := accountManager.AddressToDecryptedAccount(address, password)
	if err != nil {
		return "", err
	}

	return s.WhisperService().AddKeyPair(accountKey.PrivateKey)
}

func (s *WhisperJailTestSuite) TestJailWhisper() {
	s.StartTestBackend()
	defer s.StopTestBackend()

	keyPairID1, err := s.AddKeyPair(TestConfig.Account1.Address, TestConfig.Account1.Password)
	s.NoError(err)

	keyPairID2, err := s.AddKeyPair(TestConfig.Account2.Address, TestConfig.Account2.Password)
	s.NoError(err)

	testCases := []struct {
		name      string
		code      string
		useFilter bool
	}{
		{
			"test 0: ensure correct version of Whisper is used",
			`
				var expectedVersion = '5.0';
				if (web3.version.whisper != expectedVersion) {
					throw 'unexpected shh version, expected: ' + expectedVersion + ', got: ' + web3.version.whisper;
				}
			`,
			false,
		},
		{
			"test 1: encrypted signed message from us (From != nil && To != nil)",
			`
				var identity1 = '` + keyPairID1 + `';
				if (!shh.hasKeyPair(identity1)) {
					throw 'identity "` + keyPairID1 + `" not found in whisper';
				}

				var identity2 = '` + keyPairID2 + `';
				if (!shh.hasKeyPair(identity2)) {
					throw 'identitity "` + keyPairID2 + `" not found in whisper';
				}

				var topic = makeTopic();
				var payload = '` + whisperMessage1 + `';

				// start watching for messages
				var filter = shh.newMessageFilter({
					sig: shh.getPublicKey(identity1),
					privateKeyID: identity2,
					topics: [topic]
				});

				// post message
				var message = {
					ttl: 10,
					powTarget: 1.0,
					powTime: 20,
					topic: topic,
					sig: shh.getPublicKey(identity1),
					pubKey: shh.getPublicKey(identity2),
			  		payload: web3.toHex(payload),
				};

				var sent = shh.post(message)
				if (!sent) {
					throw 'message not sent: ' + JSON.stringify(message);
				}
			`,
			true,
		},
		{
			"test 2: signed (known sender) broadcast (From != nil && To == nil)",
			`
				var identity = '` + keyPairID1 + `';
				if (!shh.hasKeyPair(identity)) {
					throw 'identity "` + keyPairID1 + `" not found in whisper';
				}

				var topic = makeTopic();
				var payload = '` + whisperMessage2 + `';

				// generate symmetric key
				var keyid = shh.newSymKey();
				if (!shh.hasSymKey(keyid)) {
					throw new Error('key not found');
				}

				// start watching for messages
				var filter = shh.newMessageFilter({
					sig: shh.getPublicKey(identity),
					topics: [topic],
					symKeyID: keyid
				});

				// post message
				var message = {
					ttl: 10,
					powTarget: 1.0,
					powTime: 20,
					topic: topic,
					sig: shh.getPublicKey(identity),
					symKeyID: keyid,
			  		payload: web3.toHex(payload),
				};

				var sent = shh.post(message)
				if (!sent) {
					throw 'message not sent: ' + JSON.stringify(message);
				}
			`,
			true,
		},
		{
			"test 3: anonymous broadcast (From == nil && To == nil)",
			`
				var topic = makeTopic();
				var payload = '` + whisperMessage3 + `';

				// generate symmetric key
				var keyid = shh.newSymKey();
				if (!shh.hasSymKey(keyid)) {
					throw new Error('key not found');
				}

				// start watching for messages
				var filter = shh.newMessageFilter({
					topics: [topic],
					symKeyID: keyid
				});

				// post message
				var message = {
					ttl: 10,
					powTarget: 1.0,
					powTime: 20,
					topic: topic,
					symKeyID: keyid,
			  		payload: web3.toHex(payload),
				};

				var sent = shh.post(message)
				if (!sent) {
					throw 'message not sent: ' + JSON.stringify(message);
				}
			`,
			true,
		},
		{
			"test 4: encrypted anonymous message (From == nil && To != nil)",
			`
				var identity = '` + keyPairID1 + `';
				if (!shh.hasKeyPair(identity)) {
					throw 'identity "` + keyPairID1 + `" not found in whisper';
				}

				var topic = makeTopic();
				var payload = '` + whisperMessage4 + `';

				// start watching for messages
				var filter = shh.newMessageFilter({
					privateKeyID: identity,
					topics: [topic],
				});

				// post message
				var message = {
					ttl: 20,
					powTarget: 0.01,
					powTime: 20,
					topic: topic,
					pubKey: shh.getPublicKey(identity),
			  		payload: web3.toHex(payload),
				};

				var sent = shh.post(message)
				if (!sent) {
					throw 'message not sent: ' + JSON.stringify(message);
				}
			`,
			true,
		},
		{
			"test 5: encrypted signed response to us (From != nil && To != nil)",
			`
				var identity1 = '` + keyPairID1 + `';
				if (!shh.hasKeyPair(identity1)) {
					throw 'identity "` + keyPairID1 + `" not found in whisper';
				}
				var identity2 = '` + keyPairID2 + `';
				if (!shh.hasKeyPair(identity2)) {
					throw 'identity "` + keyPairID2 + `" not found in whisper';
				}
				var topic = makeTopic();
				var payload = '` + whisperMessage5 + `';
				// start watching for messages
				var filter = shh.newMessageFilter({
					privateKeyID: identity1,
					sig: shh.getPublicKey(identity2),
					topics: [topic],
				});

				// post message
				var message = {
					ttl: 10,
					powTarget: 1.0,
					powTime: 20,
				  	sig: shh.getPublicKey(identity2),
				  	pubKey: shh.getPublicKey(identity1),
				  	topic: topic,
				  	payload: web3.toHex(payload)
				};

				var sent = shh.post(message)
				if (!sent) {
					throw 'message not sent: ' + message;
				}
			`,
			true,
		},
	}

	makeTopicCode := `
		var shh = web3.shh;
		// topic must be 4-byte long
		var makeTopic = function () {
			var topic = '0x';
			for (var i = 0; i < 8; i++) {
				topic += Math.floor(Math.random() * 16).toString(16);
			}
			return topic;
		};
	`

	for _, tc := range testCases {
		chatID := crypto.Keccak256Hash([]byte(tc.name)).Hex()
<<<<<<< HEAD

		s.Jail.CreateAndInitCell(chatID, `
			var shh = web3.shh;
			// topic must be 4-byte long
			var makeTopic = function () {
				var topic = '0x';
				for (var i = 0; i < 8; i++) {
					topic += Math.floor(Math.random() * 16).toString(16);
				}
				return topic;
			};
		`)
=======
		s.Jail.Parse(chatID, makeTopicCode)
>>>>>>> cb5ccb52

		cell, err := s.Jail.GetCell(chatID)
		s.NoError(err, "cannot get VM")

		// Run JS code that setups filters and sends messages.
		_, err = cell.Run(tc.code)
		s.NoError(err)

		if !tc.useFilter {
			continue
		}

		done := make(chan struct{})
		timedOut := make(chan struct{})
		go func() {
			select {
			case <-done:
			case <-time.After(s.Timeout):
				close(timedOut)
			}
		}()

		// Use polling because:
		//   (1) filterId is not assigned immediately,
		//   (2) messages propagate with some delay.
	poll_loop:
		for {
			filter, err := cell.Get("filter")
			s.NoError(err, "cannot get filter")
			filterID, err := filter.Object().Get("filterId")
			s.NoError(err, "cannot get filterId")

			select {
			case <-done:
				ok, err := s.WhisperAPI.DeleteMessageFilter(filterID.String())
				s.NoError(err)
				s.True(ok)
				break poll_loop
			case <-timedOut:
				s.FailNow("polling for messages timed out")
			case <-time.After(time.Second):
			}

			// FilterID is not assigned yet.
			if filterID.IsNull() {
				continue
			}

			payload, err := cell.Get("payload")
			s.NoError(err, "cannot get payload")

			messages, err := s.WhisperAPI.GetFilterMessages(filterID.String())
			s.NoError(err)

			for _, m := range messages {
				s.Equal(payload.String(), string(m.Payload))
				close(done)
			}
		}
	}
}<|MERGE_RESOLUTION|>--- conflicted
+++ resolved
@@ -45,12 +45,7 @@
 	s.WhisperAPI = whisper.NewPublicWhisperAPI(s.WhisperService())
 	s.Jail = s.Backend.JailManager()
 	s.NotNil(s.Jail)
-<<<<<<< HEAD
 	s.Jail.SetBaseJS(baseStatusJSCode)
-=======
-
-	s.Jail.BaseJS(baseStatusJSCode)
->>>>>>> cb5ccb52
 }
 
 func (s *WhisperJailTestSuite) AddKeyPair(address, password string) (string, error) {
@@ -295,7 +290,6 @@
 
 	for _, tc := range testCases {
 		chatID := crypto.Keccak256Hash([]byte(tc.name)).Hex()
-<<<<<<< HEAD
 
 		s.Jail.CreateAndInitCell(chatID, `
 			var shh = web3.shh;
@@ -308,9 +302,6 @@
 				return topic;
 			};
 		`)
-=======
-		s.Jail.Parse(chatID, makeTopicCode)
->>>>>>> cb5ccb52
 
 		cell, err := s.Jail.GetCell(chatID)
 		s.NoError(err, "cannot get VM")
